import { Eval } from "braintrust";
import fs from "fs";
import path from "path";
import process from "process";
import { EvalFunction } from "../types/evals";
import { AvailableModel } from "../types/model";
import { EvalLogger, env } from "./utils";

const models: AvailableModel[] = ["gpt-4o", "claude-3-5-sonnet-latest"];

const CATEGORIES = ["observe", "act", "combination", "extract", "experimental"];

const generateTimestamp = (): string => {
  const now = new Date();
  return now.toISOString().replace(/[-:TZ]/g, "").slice(0, 14);
};

const generateExperimentName = (
  {
    evalName,
    category,
    environment,
  }: {
    evalName?: string;
    category?: string;
    environment: string;
  }
): string => {
  const timestamp = generateTimestamp();
  if (evalName) {
    return `${evalName}_${environment.toLowerCase()}_${timestamp}`;
  }
  if (category) {
    return `${category}_${environment.toLowerCase()}_${timestamp}`;
  }
  return `all_${environment.toLowerCase()}_${timestamp}`;
};


const generateTasksAndCategories = (): {
  tasks: Record<string, EvalFunction>;
  taskCategories: Record<string, string>;
} => {
  const tasks: Record<string, EvalFunction> = {};
  const taskCategories: Record<string, string> = {};

  CATEGORIES.forEach((category) => {
    const categoryPath = path.join(__dirname, category);
    try {
      const files = fs.readdirSync(categoryPath);
      files.forEach((file) => {
        if (file.endsWith(".ts")) {
          const taskName = file.replace(".ts", "");
          const taskModule = require(`./${category}/${taskName}`);
          tasks[taskName] = taskModule[taskName];
          taskCategories[taskName] = category;
        }
      });
    } catch (error) {
      console.warn(`Warning: Category directory ${category} not found`);
    }
  });

  return { tasks, taskCategories };
};

<<<<<<< HEAD
const extract_press_releases: EvalFunction = async ({ modelName, logger }) => {
  const { stagehand, initResponse } = await initStagehand({
    modelName,
    logger,
    domSettleTimeoutMs: 3000,
  });

  const { debugUrl, sessionUrl } = initResponse;

  try {
    await stagehand.page.goto("https://www.landerfornyc.com/news");

    const result = await stagehand.extract({
      instruction:
        "extract a list of press releases on this page, with the title and publish date",
      schema: z.object({
        items: z.array(
          z.object({
            title: z.string(),
            publishedOn: z.string(),
          }),
        ),
      }),
    });

    const items = result.items;

    const expectedLength = 25;

    const expectedFirstItem = {
      title: "Is Brad Lander the Progressive to Beat Eric Adams?",
      publishedOn: "Jul 30, 2024",
    };

    const expectedLastItem = {
      title: "An Unassuming Liberal Makes a Rapid Ascent to Power Broker",
      publishedOn: "Jan 23, 2014",
    };

    if (items.length !== expectedLength) {
      logger.error({
        message: "Incorrect number of items extracted",
        level: 0,
        auxiliary: {
          expected: {
            value: expectedLength.toString(),
            type: "integer",
          },
          actual: {
            value: items.length.toString(),
            type: "integer",
          },
        },
      });
      return {
        _success: false,
        error: "Incorrect number of items extracted",
        logs: logger.getLogs(),
        debugUrl,
        sessionUrl,
      };
    }

    const firstItemMatches =
      items[0].title === expectedFirstItem.title &&
      items[0].publishedOn === expectedFirstItem.publishedOn;

    if (!firstItemMatches) {
      logger.error({
        message: "First item does not match expected",
        level: 0,
        auxiliary: {
          expected: {
            value: JSON.stringify(expectedFirstItem),
            type: "object",
          },
          actual: {
            value: JSON.stringify(items[0]),
            type: "object",
          },
        },
      });
      return {
        _success: false,
        error: "First item does not match expected",
        logs: logger.getLogs(),
        debugUrl,
        sessionUrl,
      };
    }

    const lastItemMatches =
      items[items.length - 1].title === expectedLastItem.title &&
      items[items.length - 1].publishedOn === expectedLastItem.publishedOn;

    if (!lastItemMatches) {
      logger.error({
        message: "Last item does not match expected",
        level: 0,
        auxiliary: {
          expected: {
            value: JSON.stringify(expectedLastItem),
            type: "object",
          },
          actual: {
            value: JSON.stringify(items[items.length - 1]),
            type: "object",
          },
        },
      });
      return {
        _success: false,
        error: "Last item does not match expected",
        logs: logger.getLogs(),
        debugUrl,
        sessionUrl,
      };
    }

    return {
      _success: true,
      logs: logger.getLogs(),
      debugUrl,
      sessionUrl,
    };
  } catch (error) {
    logger.error({
      message: `Error in extract_press_releases function`,
      level: 0,
      auxiliary: {
        error: {
          value: error.message || JSON.stringify(error),
          type: "string",
        },
        trace: {
          value: error.stack,
          type: "string",
        },
      },
    });
    return {
      _success: false,
      error: "An error occurred during extraction",
      logs: logger.getLogs(),
      debugUrl,
      sessionUrl,
    };
  } finally {
    await stagehand.context.close().catch(() => {});
  }
};

const extract_snowshoeing_destinations: EvalFunction = async ({ modelName, logger }) => {
  const { stagehand, initResponse } = await initStagehand({
    modelName,
    logger,
  });

  const { debugUrl, sessionUrl } = initResponse;

  try {
    await stagehand.page.goto(
      "https://www.cbisland.com/blog/10-snowshoeing-adventures-on-cape-breton-island/",
    );

    await stagehand.act({ action: "reject the cookies" });

    const snowshoeing_regions = await stagehand.extract({
      instruction: "Extract all the snowshoeing regions and the names of the trails within each region.",
      schema: z.object({
        snowshoeing_regions: z.array(
          z.object({
            region_name: z.string().describe("The name of the snowshoeing region"),
            trails: z.array(
              z.object({
                trail_name: z.string().describe("The name of the trail"),
              })
            ).describe("The list of trails available in this region."),
          })
        ),
      }),
      modelName,
    });

    logger.log({
      message: "Extracted destinations and trails",
      level: 1,
      auxiliary: {
        destinations: {
          value: JSON.stringify(snowshoeing_regions),
          type: "object",
        },
      },
    });

    const _success = snowshoeing_regions.snowshoeing_regions.length === 10;

    return {
      _success,
      snowshoeing_regions,
      debugUrl,
      sessionUrl,
      logs: logger.getLogs(),
    };
  } catch (error) {
    logger.error({
      message: "Error in extract_snowshoeing_destinations function",
      level: 0,
      auxiliary: {
        error: {
          value: error.message,
          type: "string",
        },
        trace: {
          value: error.stack,
          type: "string",
        },
      },
    });
    return {
      _success: false,
      error: JSON.parse(JSON.stringify(error, null, 2)),
      debugUrl,
      sessionUrl,
      logs: logger.getLogs(),
    };
  } finally {
    await stagehand.context.close().catch(() => {});
  }
};

const tasks: Record<string, EvalFunction> = {
  vanta,
  vanta_h,
  peeler_simple,
  peeler_complex,
  wikipedia,
  simple_google_search,
  extract_github_stars,
  extract_collaborators_from_github_repository,
  extract_last_twenty_github_commits,
  costar,
  google_jobs,
  homedepot,
  extract_partners,
  laroche_form,
  arxiv,
  expedia,
  amazon_add_to_cart,
  extract_press_releases,
  extract_snowshoeing_destinations
};
=======
const { tasks, taskCategories } = generateTasksAndCategories();
>>>>>>> ae7318ba

const exactMatch = (args: {
  input: any;
  output: any;
  expected?: any;
}): {
  name: string;
  score: number;
} => {
  console.log(`Task "${args.input.name}" returned: ${args.output}`);

  const expected = args.expected ?? true;
  if (expected === true) {
    return {
      name: "Exact match",
      score: args.output === true || args.output?._success == true ? 1 : 0,
    };
  }

  return {
    name: "Exact match",
    score: args.output === expected ? 1 : 0,
  };
};

const errorMatch = (args: {
  input: any;
  output: any;
  expected?: any;
}): {
  name: string;
  score: number;
} => {
  console.log(`Task "${args.input.name}" returned: ${args.output}`);

  return {
    name: "Error rate",
    score: args.output?.error !== undefined ? 1 : 0,
  };
};

<<<<<<< HEAD
const testcases = [
  "vanta",
  "vanta_h",
  ...(env === "BROWSERBASE" ? [] : ["peeler_simple"]), // peeler_simple is not supported on Browserbase
  "wikipedia",
  "peeler_complex",
  "simple_google_search",
  "extract_github_stars",
  "extract_collaborators_from_github_repository",
  "extract_last_twenty_github_commits",
  "google_jobs",
  "homedepot",
  "extract_partners",
  "laroche_form",
  "arxiv",
  "amazon_add_to_cart",
  "extract_press_releases",
  "extract_snowshoeing_destinations",
  // "expedia"
];
=======
>>>>>>> ae7318ba

const generateSummary = async (results: any[]) => {
  const passed = results
    .filter((result) => result.output?._success)
    .map((result) => ({
      eval: result.input.name,
      model: result.input.modelName,
      category: taskCategories[result.input.name],
    }));

  const failed = results
    .filter((result) => !result.output?._success)
    .map((result) => ({
      eval: result.input.name,
      model: result.input.modelName,
      category: taskCategories[result.input.name],
    }));

  const categories: Record<string, number> = {};

  Object.values(taskCategories).forEach((category) => {
    const categoryResults = results.filter(
      (r) => taskCategories[r.input.name] === category
    );
    const successCount = categoryResults.filter((r) => r.output?._success)
      .length;
    categories[category] = Math.round(
      (successCount / categoryResults.length) * 100
    );
  });

  const models: Record<string, number> = {};

  results.forEach((result) => {
    const model = result.input.modelName;
    if (!models[model]) {
      const modelResults = results.filter((r) => r.input.modelName === model);
      const successCount = modelResults.filter((r) => r.output?._success)
        .length;
      models[model] = Math.round((successCount / modelResults.length) * 100);
    }
  });

  const formattedSummary = {
    passed,
    failed,
    categories,
    models,
  };

  fs.writeFileSync("eval-summary.json", JSON.stringify(formattedSummary, null, 2));
  console.log("Evaluation summary written to eval-summary.json");
};

const args = process.argv.slice(2);
let filterByCategory: string | null = null;
let filterByEvalName: string | null = null;

if (args.length > 0) {
  if (args[0].toLowerCase() === "category") {
    filterByCategory = args[1];
    if (!filterByCategory) {
      console.error("Error: Category name not specified.");
      process.exit(1);
    }
    if (!CATEGORIES.includes(filterByCategory)) {
      console.error(
        `Error: Invalid category "${filterByCategory}". Valid categories are: ${CATEGORIES.join(
          ", "
        )}`
      );
      process.exit(1);
    }
  } else {
    filterByEvalName = args[0];
    if (!Object.keys(tasks).includes(filterByEvalName)) {
      console.error(`Error: Evaluation "${filterByEvalName}" does not exist.`);
      process.exit(1);
    }
  }
}


const generateFilteredTestcases = () => {
  let allTestcases = models.flatMap((model) =>
    Object.keys(tasks).map((test) => ({
      input: { name: test, modelName: model },
      name: test,
      tags: [model, test],
      metadata: {
        model,
        test,
      },
    }))
  );

  if (filterByCategory) {
    allTestcases = allTestcases.filter(
      (testcase) => taskCategories[testcase.name] === filterByCategory
    );
  }

  if (filterByEvalName) {
    allTestcases = allTestcases.filter(
      (testcase) =>
        testcase.name === filterByEvalName ||
        testcase.input.name === filterByEvalName
    );
  }

  if (env === "BROWSERBASE") {
    allTestcases = allTestcases.filter((testcase) => testcase.name !== "peeler_simple");
  }

  return allTestcases;
};

(async () => {
  const experimentName = generateExperimentName({
    evalName: filterByEvalName || undefined,
    category: filterByCategory || undefined,
    environment: env,
  });

  try {
    const evalResult = await Eval("stagehand", {
      experimentName,
      data: generateFilteredTestcases,
      task: async (input: {
        name: keyof typeof tasks;
        modelName: AvailableModel;
      }) => {
        const logger = new EvalLogger();
        try {
          const result = await tasks[input.name]({
            modelName: input.modelName,
            logger,
          });
          if (result && result._success) {
            console.log(`✅ ${input.name}: Passed`);
          } else {
            console.log(`❌ ${input.name}: Failed`);
          }
          return result;
        } catch (error: any) {
          console.error(`❌ ${input.name}: Error - ${error}`);
          logger.error({
            message: `Error in task ${input.name}`,
            level: 0,
            auxiliary: {
              error: {
                value: error,
                type: "object",
              },
              trace: {
                value: error.stack,
                type: "string",
              },
            },
          });
          return {
            _success: false,
            error: JSON.parse(JSON.stringify(error, null, 2)),
            logs: logger.getLogs(),
          };
        }
      },
      scores: [exactMatch, errorMatch],
      maxConcurrency: 20,
      trialCount: 5,
    });

    await generateSummary(evalResult.results);
  } catch (error) {
    console.error("Error during evaluation run:", error);
    process.exit(1);
  }
})();<|MERGE_RESOLUTION|>--- conflicted
+++ resolved
@@ -64,262 +64,7 @@
   return { tasks, taskCategories };
 };
 
-<<<<<<< HEAD
-const extract_press_releases: EvalFunction = async ({ modelName, logger }) => {
-  const { stagehand, initResponse } = await initStagehand({
-    modelName,
-    logger,
-    domSettleTimeoutMs: 3000,
-  });
-
-  const { debugUrl, sessionUrl } = initResponse;
-
-  try {
-    await stagehand.page.goto("https://www.landerfornyc.com/news");
-
-    const result = await stagehand.extract({
-      instruction:
-        "extract a list of press releases on this page, with the title and publish date",
-      schema: z.object({
-        items: z.array(
-          z.object({
-            title: z.string(),
-            publishedOn: z.string(),
-          }),
-        ),
-      }),
-    });
-
-    const items = result.items;
-
-    const expectedLength = 25;
-
-    const expectedFirstItem = {
-      title: "Is Brad Lander the Progressive to Beat Eric Adams?",
-      publishedOn: "Jul 30, 2024",
-    };
-
-    const expectedLastItem = {
-      title: "An Unassuming Liberal Makes a Rapid Ascent to Power Broker",
-      publishedOn: "Jan 23, 2014",
-    };
-
-    if (items.length !== expectedLength) {
-      logger.error({
-        message: "Incorrect number of items extracted",
-        level: 0,
-        auxiliary: {
-          expected: {
-            value: expectedLength.toString(),
-            type: "integer",
-          },
-          actual: {
-            value: items.length.toString(),
-            type: "integer",
-          },
-        },
-      });
-      return {
-        _success: false,
-        error: "Incorrect number of items extracted",
-        logs: logger.getLogs(),
-        debugUrl,
-        sessionUrl,
-      };
-    }
-
-    const firstItemMatches =
-      items[0].title === expectedFirstItem.title &&
-      items[0].publishedOn === expectedFirstItem.publishedOn;
-
-    if (!firstItemMatches) {
-      logger.error({
-        message: "First item does not match expected",
-        level: 0,
-        auxiliary: {
-          expected: {
-            value: JSON.stringify(expectedFirstItem),
-            type: "object",
-          },
-          actual: {
-            value: JSON.stringify(items[0]),
-            type: "object",
-          },
-        },
-      });
-      return {
-        _success: false,
-        error: "First item does not match expected",
-        logs: logger.getLogs(),
-        debugUrl,
-        sessionUrl,
-      };
-    }
-
-    const lastItemMatches =
-      items[items.length - 1].title === expectedLastItem.title &&
-      items[items.length - 1].publishedOn === expectedLastItem.publishedOn;
-
-    if (!lastItemMatches) {
-      logger.error({
-        message: "Last item does not match expected",
-        level: 0,
-        auxiliary: {
-          expected: {
-            value: JSON.stringify(expectedLastItem),
-            type: "object",
-          },
-          actual: {
-            value: JSON.stringify(items[items.length - 1]),
-            type: "object",
-          },
-        },
-      });
-      return {
-        _success: false,
-        error: "Last item does not match expected",
-        logs: logger.getLogs(),
-        debugUrl,
-        sessionUrl,
-      };
-    }
-
-    return {
-      _success: true,
-      logs: logger.getLogs(),
-      debugUrl,
-      sessionUrl,
-    };
-  } catch (error) {
-    logger.error({
-      message: `Error in extract_press_releases function`,
-      level: 0,
-      auxiliary: {
-        error: {
-          value: error.message || JSON.stringify(error),
-          type: "string",
-        },
-        trace: {
-          value: error.stack,
-          type: "string",
-        },
-      },
-    });
-    return {
-      _success: false,
-      error: "An error occurred during extraction",
-      logs: logger.getLogs(),
-      debugUrl,
-      sessionUrl,
-    };
-  } finally {
-    await stagehand.context.close().catch(() => {});
-  }
-};
-
-const extract_snowshoeing_destinations: EvalFunction = async ({ modelName, logger }) => {
-  const { stagehand, initResponse } = await initStagehand({
-    modelName,
-    logger,
-  });
-
-  const { debugUrl, sessionUrl } = initResponse;
-
-  try {
-    await stagehand.page.goto(
-      "https://www.cbisland.com/blog/10-snowshoeing-adventures-on-cape-breton-island/",
-    );
-
-    await stagehand.act({ action: "reject the cookies" });
-
-    const snowshoeing_regions = await stagehand.extract({
-      instruction: "Extract all the snowshoeing regions and the names of the trails within each region.",
-      schema: z.object({
-        snowshoeing_regions: z.array(
-          z.object({
-            region_name: z.string().describe("The name of the snowshoeing region"),
-            trails: z.array(
-              z.object({
-                trail_name: z.string().describe("The name of the trail"),
-              })
-            ).describe("The list of trails available in this region."),
-          })
-        ),
-      }),
-      modelName,
-    });
-
-    logger.log({
-      message: "Extracted destinations and trails",
-      level: 1,
-      auxiliary: {
-        destinations: {
-          value: JSON.stringify(snowshoeing_regions),
-          type: "object",
-        },
-      },
-    });
-
-    const _success = snowshoeing_regions.snowshoeing_regions.length === 10;
-
-    return {
-      _success,
-      snowshoeing_regions,
-      debugUrl,
-      sessionUrl,
-      logs: logger.getLogs(),
-    };
-  } catch (error) {
-    logger.error({
-      message: "Error in extract_snowshoeing_destinations function",
-      level: 0,
-      auxiliary: {
-        error: {
-          value: error.message,
-          type: "string",
-        },
-        trace: {
-          value: error.stack,
-          type: "string",
-        },
-      },
-    });
-    return {
-      _success: false,
-      error: JSON.parse(JSON.stringify(error, null, 2)),
-      debugUrl,
-      sessionUrl,
-      logs: logger.getLogs(),
-    };
-  } finally {
-    await stagehand.context.close().catch(() => {});
-  }
-};
-
-const tasks: Record<string, EvalFunction> = {
-  vanta,
-  vanta_h,
-  peeler_simple,
-  peeler_complex,
-  wikipedia,
-  simple_google_search,
-  extract_github_stars,
-  extract_collaborators_from_github_repository,
-  extract_last_twenty_github_commits,
-  costar,
-  google_jobs,
-  homedepot,
-  extract_partners,
-  laroche_form,
-  arxiv,
-  expedia,
-  amazon_add_to_cart,
-  extract_press_releases,
-  extract_snowshoeing_destinations
-};
-=======
 const { tasks, taskCategories } = generateTasksAndCategories();
->>>>>>> ae7318ba
 
 const exactMatch = (args: {
   input: any;
@@ -361,29 +106,6 @@
   };
 };
 
-<<<<<<< HEAD
-const testcases = [
-  "vanta",
-  "vanta_h",
-  ...(env === "BROWSERBASE" ? [] : ["peeler_simple"]), // peeler_simple is not supported on Browserbase
-  "wikipedia",
-  "peeler_complex",
-  "simple_google_search",
-  "extract_github_stars",
-  "extract_collaborators_from_github_repository",
-  "extract_last_twenty_github_commits",
-  "google_jobs",
-  "homedepot",
-  "extract_partners",
-  "laroche_form",
-  "arxiv",
-  "amazon_add_to_cart",
-  "extract_press_releases",
-  "extract_snowshoeing_destinations",
-  // "expedia"
-];
-=======
->>>>>>> ae7318ba
 
 const generateSummary = async (results: any[]) => {
   const passed = results
