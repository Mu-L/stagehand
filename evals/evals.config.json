{
  "tasks": [
    {
      "name": "extract_repo_name",
      "categories": ["extract"]
    },
    {
      "name": "amazon_add_to_cart",
      "categories": ["act"]
    },
    {
      "name": "instructions",
      "categories": ["combination"]
    },
    {
      "name": "bidnet",
      "categories": ["act"]
    },
    {
      "name": "ionwave",
      "categories": ["act"]
    },
    {
      "name": "laroche_form",
      "categories": ["act"]
    },
    {
      "name": "nonsense_action",
      "categories": ["act"]
    },
    {
      "name": "peeler_simple",
      "categories": ["act"]
    },
    {
      "name": "simple_google_search",
      "categories": ["act"]
    },
    {
      "name": "vantechjournal",
      "categories": ["act"]
    },
    {
      "name": "wikipedia",
      "categories": ["act"]
    },

    {
      "name": "allrecipes",
      "categories": ["combination"]
    },
    {
      "name": "arxiv",
      "categories": ["combination"]
    },
    {
      "name": "extract_collaborators",
      "categories": ["combination"]
    },
    {
      "name": "extract_github_commits",
      "categories": ["combination"]
    },
    {
      "name": "imdb_movie_details",
      "categories": ["combination"]
    },
    {
      "name": "peeler_complex",
      "categories": ["combination"]
    },
    {
      "name": "sciquest",
      "categories": ["combination"]
    },
    {
      "name": "wichita",
      "categories": ["combination"]
    },

    {
      "name": "apple",
      "categories": ["experimental"]
    },
    {
      "name": "combination_sauce",
      "categories": ["experimental"]
    },
    {
      "name": "costar",
      "categories": ["experimental"]
    },
    {
      "name": "expedia",
      "categories": ["experimental"]
    },
    {
      "name": "expedia_search",
      "categories": ["experimental"]
    },
    {
      "name": "extract_aigrant_companies",
      "categories": ["experimental", "text_extract"]
    },
    {
      "name": "extract_capacitor_info",
      "categories": ["experimental", "text_extract"]
    },
    {
      "name": "extract_partners",
      "categories": ["experimental"]
    },
    {
      "name": "extract_press_releases",
      "categories": ["experimental", "text_extract"]
    },
    {
      "name": "extract_snowshoeing_destinations",
      "categories": ["experimental", "text_extract"]
    },
    {
      "name": "google_jobs",
      "categories": ["experimental"]
    },
    {
      "name": "homedepot",
      "categories": ["experimental"]
    },
    {
      "name": "rakuten_jp",
      "categories": ["experimental"]
    },
    {
      "name": "stock_x",
      "categories": ["experimental"]
    },
    {
      "name": "ted_talk",
      "categories": ["experimental"]
    },

    {
      "name": "extract_baptist_health",
      "categories": ["extract"]
    },
    {
      "name": "extract_github_stars",
      "categories": ["extract"]
    },
    {
      "name": "extract_memorial_healthcare",
      "categories": ["extract"]
    },
    {
      "name": "extract_nhl_stats",
      "categories": ["extract"]
    },
    {
      "name": "extract_professional_info",
      "categories": ["extract"]
    },
    {
      "name": "extract_csa",
      "categories": ["text_extract"]
    },
    {
      "name": "extract_resistor_info",
      "categories": ["extract"]
    },
    {
      "name": "extract_rockauto",
      "categories": ["extract"]
    },
    {
      "name": "extract_staff_members",
      "categories": ["extract"]
    },

    {
      "name": "ionwave_observe",
      "categories": ["observe"]
    },
    {
      "name": "panamcs",
      "categories": ["observe"]
    },
    {
      "name": "shopify_homepage",
      "categories": ["observe"]
    },
    {
      "name": "vanta",
      "categories": ["observe"]
    },
    {
      "name": "vanta_h",
      "categories": ["observe"]
    },
    {
      "name": "extract_area_codes",
      "categories": ["text_extract"]
    },
    {
      "name": "extract_public_notices",
      "categories": ["text_extract"]
    },
    {
      "name": "extract_jstor_news",
      "categories": ["text_extract"]
    },
    {
      "name": "extract_apartments",
      "categories": ["text_extract"]
    },
    {
      "name": "extract_zillow",
      "categories": ["text_extract"]
    },
    {
      "name": "observe_github",
      "categories": ["observe"]
    },
    {
      "name": "observe_vantechjournal",
      "categories": ["observe"]
    },
    {
      "name": "observe_amazon_add_to_cart",
      "categories": ["observe"]
    },
    {
      "name": "observe_simple_google_search",
      "categories": ["observe"]
    },
    {
      "name": "observe_yc_startup",
      "categories": ["observe"]
<<<<<<< HEAD
=======
    },
    {
      "name": "observe_taxes",
      "categories": ["observe"]
>>>>>>> eaed5941
    }
  ]
}<|MERGE_RESOLUTION|>--- conflicted
+++ resolved
@@ -235,13 +235,10 @@
     {
       "name": "observe_yc_startup",
       "categories": ["observe"]
-<<<<<<< HEAD
-=======
     },
     {
       "name": "observe_taxes",
       "categories": ["observe"]
->>>>>>> eaed5941
     }
   ]
 }