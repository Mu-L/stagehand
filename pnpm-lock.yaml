--- conflicted
+++ resolved
@@ -5152,18 +5152,13 @@
     peerDependencies:
       vue: '>=3.2.26 < 4'
 
-<<<<<<< HEAD
-  tar-fs@3.1.0:
-    resolution: {integrity: sha512-5Mty5y/sOF1YWj1J6GiBodjlDc05CUR8PKXrsnFAiSG0xA+GHeWLovaZPYUDXkH/1iKRf2+M5+OrRgzC7O9b7w==}
-=======
   tailwindcss@3.4.17:
     resolution: {integrity: sha512-w33E2aCvSDP0tW9RZuNXadXlkHXqFzSkQew/aIa2i/Sj8fThxwovwlXHSPXTbAHwEIhBFXAedUhP2tueAKP8Og==}
     engines: {node: '>=14.0.0'}
     hasBin: true
 
-  tar-fs@3.0.8:
-    resolution: {integrity: sha512-ZoROL70jptorGAlgAYiLoBLItEKw/fUxg9BSYK/dF/GAGYFJOJJJMvjPAKDJraCXFwadD456FCuvLWgfhMsPwg==}
->>>>>>> 6a002b23
+  tar-fs@3.1.0:
+    resolution: {integrity: sha512-5Mty5y/sOF1YWj1J6GiBodjlDc05CUR8PKXrsnFAiSG0xA+GHeWLovaZPYUDXkH/1iKRf2+M5+OrRgzC7O9b7w==}
 
   tar-stream@3.1.7:
     resolution: {integrity: sha512-qJj60CXt7IU1Ffyc3NJMjh6EkuCFej46zUqJ4J7pqYlThyd9bO0XBTmcOIhSzZJVWfsLks0+nle/j538YAW9RQ==}
@@ -7022,11 +7017,7 @@
       progress: 2.0.3
       proxy-agent: 6.5.0
       semver: 7.7.2
-<<<<<<< HEAD
       tar-fs: 3.1.0
-=======
-      tar-fs: 3.0.8
->>>>>>> 6a002b23
       unbzip2-stream: 1.4.3
       yargs: 17.7.2
     transitivePeerDependencies:
@@ -7466,15 +7457,9 @@
   '@typescript-eslint/type-utils@8.31.1(eslint@9.25.1(jiti@1.21.7))(typescript@5.8.3)':
     dependencies:
       '@typescript-eslint/typescript-estree': 8.31.1(typescript@5.8.3)
-<<<<<<< HEAD
-      '@typescript-eslint/utils': 8.31.1(eslint@9.25.1)(typescript@5.8.3)
+      '@typescript-eslint/utils': 8.31.1(eslint@9.25.1(jiti@1.21.7))(typescript@5.8.3)
       debug: 4.4.1
-      eslint: 9.25.1
-=======
-      '@typescript-eslint/utils': 8.31.1(eslint@9.25.1(jiti@1.21.7))(typescript@5.8.3)
-      debug: 4.4.0
       eslint: 9.25.1(jiti@1.21.7)
->>>>>>> 6a002b23
       ts-api-utils: 2.1.0(typescript@5.8.3)
       typescript: 5.8.3
     transitivePeerDependencies:
@@ -11836,9 +11821,6 @@
     dependencies:
       vue: 3.5.13(typescript@5.8.3)
 
-<<<<<<< HEAD
-  tar-fs@3.1.0:
-=======
   tailwindcss@3.4.17:
     dependencies:
       '@alloc/quick-lru': 5.2.0
@@ -11866,8 +11848,7 @@
     transitivePeerDependencies:
       - ts-node
 
-  tar-fs@3.0.8:
->>>>>>> 6a002b23
+  tar-fs@3.1.0:
     dependencies:
       pump: 3.0.2
       tar-stream: 3.1.7
