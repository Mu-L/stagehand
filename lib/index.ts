import { Browserbase } from "@browserbasehq/sdk";
import { chromium } from "@playwright/test";
import { randomUUID } from "crypto";
import dotenv from "dotenv";
import fs from "fs";
import os from "os";
import path from "path";
import { z } from "zod";
import { BrowserResult } from "../types/browser";
import { LogLine } from "../types/log";
import { GotoOptions } from "../types/playwright";
import { Page, BrowserContext } from "../types/page";
import {
  ActOptions,
  ActResult,
  ConstructorParams,
  ExtractOptions,
  ExtractResult,
  InitFromPageOptions,
  InitFromPageResult,
  InitOptions,
  InitResult,
  ObserveOptions,
  ObserveResult,
} from "../types/stagehand";
import { scriptContent } from "./dom/build/scriptContent";
import { LLMClient } from "./llm/LLMClient";
import { LLMProvider } from "./llm/LLMProvider";
import { logLineToString } from "./utils";
import { StagehandPage } from "./StagehandPage";
import { StagehandContext } from "./StagehandContext";

dotenv.config({ path: ".env" });

const DEFAULT_MODEL_NAME = "gpt-4o";
const BROWSERBASE_REGION_DOMAIN = {
  "us-west-2": "wss://connect.usw2.browserbase.com",
  "us-east-1": "wss://connect.use1.browserbase.com",
  "eu-central-1": "wss://connect.euc1.browserbase.com",
  "ap-southeast-1": "wss://connect.apse1.browserbase.com",
};

async function getBrowser(
  apiKey: string | undefined,
  projectId: string | undefined,
  env: "LOCAL" | "BROWSERBASE" = "LOCAL",
  headless: boolean = false,
  logger: (message: LogLine) => void,
  browserbaseSessionCreateParams?: Browserbase.Sessions.SessionCreateParams,
  browserbaseSessionID?: string,
  unsafeIframeSupport: boolean = false,
): Promise<BrowserResult> {
  if (env === "BROWSERBASE") {
    if (!apiKey) {
      logger({
        category: "init",
        message:
          "BROWSERBASE_API_KEY is required to use BROWSERBASE env. Defaulting to LOCAL.",
        level: 0,
      });
      env = "LOCAL";
    }
    if (!projectId) {
      logger({
        category: "init",
        message:
          "BROWSERBASE_PROJECT_ID is required for some Browserbase features that may not work without it.",
        level: 1,
      });
    }
  }

  if (env === "BROWSERBASE") {
    if (!apiKey) {
      throw new Error("BROWSERBASE_API_KEY is required.");
    }

    let debugUrl: string | undefined = undefined;
    let sessionUrl: string | undefined = undefined;
    let sessionId: string;
    let connectUrl: string;

    const browserbase = new Browserbase({
      apiKey,
    });

    if (browserbaseSessionID) {
      // Validate the session status
      try {
        const sessionStatus =
          await browserbase.sessions.retrieve(browserbaseSessionID);

        if (sessionStatus.status !== "RUNNING") {
          throw new Error(
            `Session ${browserbaseSessionID} is not running (status: ${sessionStatus.status})`,
          );
        }

        sessionId = browserbaseSessionID;
        const browserbaseDomain =
          BROWSERBASE_REGION_DOMAIN[sessionStatus.region] ||
          "wss://connect.browserbase.com";
        connectUrl = `${browserbaseDomain}?apiKey=${apiKey}&sessionId=${sessionId}`;

        logger({
          category: "init",
          message: "resuming existing browserbase session...",
          level: 1,
          auxiliary: {
            sessionId: {
              value: sessionId,
              type: "string",
            },
          },
        });
      } catch (error) {
        logger({
          category: "init",
          message: "failed to resume session",
          level: 1,
          auxiliary: {
            error: {
              value: error.message,
              type: "string",
            },
            trace: {
              value: error.stack,
              type: "string",
            },
          },
        });
        throw error;
      }
    } else {
      // Create new session (existing code)
      logger({
        category: "init",
        message: "creating new browserbase session...",
        level: 0,
      });

      if (!projectId) {
        throw new Error(
          "BROWSERBASE_PROJECT_ID is required for new Browserbase sessions.",
        );
      }

      const session = await browserbase.sessions.create({
        projectId,
        ...browserbaseSessionCreateParams,
        ...(unsafeIframeSupport
          ? {
              browserSettings: {
                // @ts-ignore - Will be added to SDK types in the future
                unsafeMode: true,
              },
            }
          : {}),
      });

      sessionId = session.id;
      connectUrl = session.connectUrl;
      logger({
        category: "init",
        message: "created new browserbase session",
        level: 1,
        auxiliary: {
          sessionId: {
            value: sessionId,
            type: "string",
          },
        },
      });
    }

    const browser = await chromium.connectOverCDP(connectUrl);
    const { debuggerUrl } = await browserbase.sessions.debug(sessionId);

    debugUrl = debuggerUrl;
    sessionUrl = `https://www.browserbase.com/sessions/${sessionId}`;

    logger({
      category: "init",
      message: browserbaseSessionID
        ? "browserbase session resumed"
        : "browserbase session started",
      level: 0,
      auxiliary: {
        sessionUrl: {
          value: sessionUrl,
          type: "string",
        },
        debugUrl: {
          value: debugUrl,
          type: "string",
        },
        sessionId: {
          value: sessionId,
          type: "string",
        },
      },
    });

    const context = browser.contexts()[0];

    return { browser, context, debugUrl, sessionUrl, sessionId, env };
  } else {
    logger({
      category: "init",
      message: "launching local browser",
      level: 0,
      auxiliary: {
        headless: {
          value: headless.toString(),
          type: "boolean",
        },
      },
    });

    const tmpDirPath = path.join(os.tmpdir(), "stagehand");
    if (!fs.existsSync(tmpDirPath)) {
      fs.mkdirSync(tmpDirPath, { recursive: true });
    }

    const tmpDir = fs.mkdtempSync(path.join(tmpDirPath, "ctx_"));
    fs.mkdirSync(path.join(tmpDir, "userdir/Default"), { recursive: true });

    const defaultPreferences = {
      plugins: {
        always_open_pdf_externally: true,
      },
    };

    fs.writeFileSync(
      path.join(tmpDir, "userdir/Default/Preferences"),
      JSON.stringify(defaultPreferences),
    );

    const downloadsPath = path.join(process.cwd(), "downloads");
    fs.mkdirSync(downloadsPath, { recursive: true });

    const context = await chromium.launchPersistentContext(
      path.join(tmpDir, "userdir"),
      {
        acceptDownloads: true,
        headless: headless,
        viewport: {
          width: 1250,
          height: 800,
        },
        locale: "en-US",
        timezoneId: "America/New_York",
        deviceScaleFactor: 1,
        args: [
          "--enable-webgl",
          "--use-gl=swiftshader",
          "--enable-accelerated-2d-canvas",
          "--disable-blink-features=AutomationControlled",
          ...(unsafeIframeSupport
            ? [
                "--disable-web-security",
                "--disable-site-isolation-trials",
                "--disable-features=IsolateOrigins,site-per-process",
                "--allow-running-insecure-content",
                "--disable-cross-origin-isolation",
              ]
            : []),
        ],
        bypassCSP: true,
      },
    );

    logger({
      category: "init",
      message: "local browser started successfully.",
    });

    await applyStealthScripts(context);

    return { context, contextPath: tmpDir, env: "LOCAL" };
  }
}

async function applyStealthScripts(context: BrowserContext) {
  await context.addInitScript(() => {
    // Override the navigator.webdriver property
    Object.defineProperty(navigator, "webdriver", {
      get: () => undefined,
    });

    // Mock languages and plugins to mimic a real browser
    Object.defineProperty(navigator, "languages", {
      get: () => ["en-US", "en"],
    });

    Object.defineProperty(navigator, "plugins", {
      get: () => [1, 2, 3, 4, 5],
    });

    // Remove Playwright-specific properties
    delete window.__playwright;
    delete window.__pw_manual;
    delete window.__PW_inspect;

    // Redefine the headless property
    Object.defineProperty(navigator, "headless", {
      get: () => false,
    });

    // Override the permissions API
    const originalQuery = window.navigator.permissions.query;
    window.navigator.permissions.query = (parameters) =>
      parameters.name === "notifications"
        ? Promise.resolve({
            state: Notification.permission,
          } as PermissionStatus)
        : originalQuery(parameters);
  });
}

const defaultLogger = async (logLine: LogLine) => {
  console.log(logLineToString(logLine));
};

export class Stagehand {
  private stagehandPage!: StagehandPage;
  private stagehandContext!: StagehandContext;
  private intEnv: "LOCAL" | "BROWSERBASE";

  public browserbaseSessionID?: string;
  public readonly domSettleTimeoutMs: number;
  public readonly debugDom: boolean;
  public readonly headless: boolean;
  public verbose: 0 | 1 | 2;
  public llmProvider: LLMProvider;
  public enableCaching: boolean;

  private apiKey: string | undefined;
  private projectId: string | undefined;
  // We want external logger to accept async functions
  private externalLogger?: (logLine: LogLine) => void;
  private browserbaseSessionCreateParams?: Browserbase.Sessions.SessionCreateParams;
  public variables: { [key: string]: unknown };
  private contextPath?: string;
  private llmClient: LLMClient;
<<<<<<< HEAD
  private unsafeIframeSupport: boolean;
=======
  private userProvidedInstructions?: string;
>>>>>>> fe3b044d

  constructor(
    {
      env,
      apiKey,
      projectId,
      verbose,
      debugDom,
      llmProvider,
      llmClient,
      headless,
      logger,
      browserbaseSessionCreateParams,
      domSettleTimeoutMs,
      enableCaching,
      browserbaseSessionID,
      modelName,
      modelClientOptions,
<<<<<<< HEAD
      unsafeIframeSupport,
=======
      systemPrompt,
>>>>>>> fe3b044d
    }: ConstructorParams = {
      env: "BROWSERBASE",
    },
  ) {
    this.externalLogger = logger || defaultLogger;
    this.enableCaching =
      enableCaching ??
      (process.env.ENABLE_CACHING && process.env.ENABLE_CACHING === "true");
    this.llmProvider =
      llmProvider || new LLMProvider(this.logger, this.enableCaching);
    this.intEnv = env;
    this.apiKey = apiKey ?? process.env.BROWSERBASE_API_KEY;
    this.projectId = projectId ?? process.env.BROWSERBASE_PROJECT_ID;
    this.verbose = verbose ?? 0;
    this.debugDom = debugDom ?? false;
    if (llmClient) {
      this.llmClient = llmClient;
    } else {
      try {
        // try to set a default LLM client
        this.llmClient = this.llmProvider.getClient(
          modelName ?? DEFAULT_MODEL_NAME,
          modelClientOptions,
        );
      } catch {
        this.llmClient = undefined;
      }
    }

    this.domSettleTimeoutMs = domSettleTimeoutMs ?? 30_000;
    this.headless = headless ?? false;
    this.browserbaseSessionCreateParams = browserbaseSessionCreateParams;
    this.browserbaseSessionID = browserbaseSessionID;
<<<<<<< HEAD
    this.unsafeIframeSupport = unsafeIframeSupport ?? false;
=======
    this.userProvidedInstructions = systemPrompt;
>>>>>>> fe3b044d
  }

  public get logger(): (logLine: LogLine) => void {
    return (logLine: LogLine) => {
      this.log(logLine);
    };
  }

  public get page(): Page {
    // End users should not be able to access the StagehandPage directly
    // This is a proxy to the underlying Playwright Page
    if (!this.stagehandPage) {
      throw new Error(
        "Stagehand not initialized. Make sure to await stagehand.init() first.",
      );
    }
    return this.stagehandPage.page;
  }

  public get env(): "LOCAL" | "BROWSERBASE" {
    if (this.intEnv === "BROWSERBASE" && this.apiKey && this.projectId) {
      return "BROWSERBASE";
    }
    return "LOCAL";
  }

  public get context(): BrowserContext {
    if (!this.stagehandContext) {
      throw new Error(
        "Stagehand not initialized. Make sure to await stagehand.init() first.",
      );
    }
    return this.stagehandContext.context;
  }

  async init(
    /** @deprecated Use constructor options instead */
    initOptions?: InitOptions,
  ): Promise<InitResult> {
    if (initOptions) {
      console.warn(
        "Passing parameters to init() is deprecated and will be removed in the next major version. Use constructor options instead.",
      );
    }
    const { context, debugUrl, sessionUrl, contextPath, sessionId, env } =
      await getBrowser(
        this.apiKey,
        this.projectId,
        this.env,
        this.headless,
        this.logger,
        this.browserbaseSessionCreateParams,
        this.browserbaseSessionID,
        this.unsafeIframeSupport,
      ).catch((e) => {
        console.error("Error in init:", e);
        const br: BrowserResult = {
          context: undefined,
          debugUrl: undefined,
          sessionUrl: undefined,
          sessionId: undefined,
          env: this.env,
        };
        return br;
      });
    this.intEnv = env;
    this.contextPath = contextPath;
    this.stagehandContext = await StagehandContext.init(context, this);
    const defaultPage = this.context.pages()[0];
    this.stagehandPage = await new StagehandPage(
      defaultPage,
      this,
      this.stagehandContext,
      this.llmClient,
      this.userProvidedInstructions,
    ).init();

    // Set the browser to headless mode if specified
    if (this.headless) {
      await this.page.setViewportSize({ width: 1280, height: 720 });
    }

    await this.context.addInitScript({
      content: scriptContent,
    });

    this.browserbaseSessionID = sessionId;

    return { debugUrl, sessionUrl, sessionId };
  }

  /** @deprecated initFromPage is deprecated and will be removed in the next major version. */
  async initFromPage({
    page,
  }: InitFromPageOptions): Promise<InitFromPageResult> {
    console.warn(
      "initFromPage is deprecated and will be removed in the next major version. To instantiate from a page, use `browserbaseSessionID` in the constructor.",
    );
    this.stagehandPage = await new StagehandPage(
      page,
      this,
      this.stagehandContext,
      this.llmClient,
    ).init();
    this.stagehandContext = await StagehandContext.init(page.context(), this);

    const originalGoto = this.page.goto.bind(this.page);
    this.page.goto = async (url: string, options?: GotoOptions) => {
      const result = await originalGoto(url, options);
      if (this.debugDom) {
        await this.page.evaluate(() => (window.showChunks = this.debugDom));
      }
      await this.page.waitForLoadState("domcontentloaded");
      await this.stagehandPage._waitForSettledDom();
      return result;
    };

    // Set the browser to headless mode if specified
    if (this.headless) {
      await this.page.setViewportSize({ width: 1280, height: 720 });
    }

    // Add initialization scripts
    await this.context.addInitScript({
      content: scriptContent,
    });

    return { context: this.context };
  }

  private pending_logs_to_send_to_browserbase: LogLine[] = [];

  private is_processing_browserbase_logs: boolean = false;

  log(logObj: LogLine): void {
    logObj.level = logObj.level ?? 1;

    // Normal Logging
    if (this.externalLogger) {
      this.externalLogger(logObj);
    }

    // Add the logs to the browserbase session
    this.pending_logs_to_send_to_browserbase.push({
      ...logObj,
      id: randomUUID(),
    });
    this._run_browserbase_log_processing_cycle();
  }

  private async _run_browserbase_log_processing_cycle() {
    if (this.is_processing_browserbase_logs) {
      return;
    }
    this.is_processing_browserbase_logs = true;
    const pending_logs = [...this.pending_logs_to_send_to_browserbase];
    for (const logObj of pending_logs) {
      await this._log_to_browserbase(logObj);
    }
    this.is_processing_browserbase_logs = false;
  }

  private async _log_to_browserbase(logObj: LogLine) {
    logObj.level = logObj.level ?? 1;

    if (!this.stagehandPage) {
      return;
    }

    if (this.verbose >= logObj.level) {
      await this.page
        .evaluate((logObj) => {
          const logMessage = logLineToString(logObj);
          if (
            logObj.message.toLowerCase().includes("trace") ||
            logObj.message.toLowerCase().includes("error:")
          ) {
            console.error(logMessage);
          } else {
            console.log(logMessage);
          }
        }, logObj)
        .then(() => {
          this.pending_logs_to_send_to_browserbase =
            this.pending_logs_to_send_to_browserbase.filter(
              (log) => log.id !== logObj.id,
            );
        })
        .catch(() => {
          // NAVIDTODO: Rerun the log call on the new page
          // This is expected to happen when the user is changing pages
          // console.error("Logging Error:", e);
          // this.log({
          //   category: "browserbase",
          //   message: "error logging to browserbase",
          //   level: 1,
          //   auxiliary: {
          //     trace: {
          //       value: e.stack,
          //       type: "string",
          //     },
          //     message: {
          //       value: e.message,
          //       type: "string",
          //     },
          //   },
          // });
        });
    }
  }

  /** @deprecated Use stagehand.page.act() instead. This will be removed in the next major release. */
  async act(options: ActOptions): Promise<ActResult> {
    return await this.stagehandPage.act(options);
  }

  /** @deprecated Use stagehand.page.extract() instead. This will be removed in the next major release. */
  async extract<T extends z.AnyZodObject>(
    options: ExtractOptions<T>,
  ): Promise<ExtractResult<T>> {
    return await this.stagehandPage.extract(options);
  }

  /** @deprecated Use stagehand.page.observe() instead. This will be removed in the next major release. */
  async observe(options?: ObserveOptions): Promise<ObserveResult[]> {
    return await this.stagehandPage.observe(options);
  }

  async close(): Promise<void> {
    await this.context.close();

    if (this.contextPath) {
      try {
        fs.rmSync(this.contextPath, { recursive: true, force: true });
      } catch (e) {
        console.error("Error deleting context directory:", e);
      }
    }
  }
}

export * from "../types/browser";
export * from "../types/log";
export * from "../types/model";
export * from "../types/playwright";
export * from "../types/stagehand";
export * from "../types/page";
export * from "./llm/LLMClient";<|MERGE_RESOLUTION|>--- conflicted
+++ resolved
@@ -343,11 +343,8 @@
   public variables: { [key: string]: unknown };
   private contextPath?: string;
   private llmClient: LLMClient;
-<<<<<<< HEAD
+  private userProvidedInstructions?: string;
   private unsafeIframeSupport: boolean;
-=======
-  private userProvidedInstructions?: string;
->>>>>>> fe3b044d
 
   constructor(
     {
@@ -366,11 +363,8 @@
       browserbaseSessionID,
       modelName,
       modelClientOptions,
-<<<<<<< HEAD
+      systemPrompt,
       unsafeIframeSupport,
-=======
-      systemPrompt,
->>>>>>> fe3b044d
     }: ConstructorParams = {
       env: "BROWSERBASE",
     },
@@ -404,11 +398,8 @@
     this.headless = headless ?? false;
     this.browserbaseSessionCreateParams = browserbaseSessionCreateParams;
     this.browserbaseSessionID = browserbaseSessionID;
-<<<<<<< HEAD
     this.unsafeIframeSupport = unsafeIframeSupport ?? false;
-=======
     this.userProvidedInstructions = systemPrompt;
->>>>>>> fe3b044d
   }
 
   public get logger(): (logLine: LogLine) => void {
