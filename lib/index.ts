--- conflicted
+++ resolved
@@ -554,13 +554,9 @@
       enableCaching ??
       (process.env.ENABLE_CACHING && process.env.ENABLE_CACHING === "true");
 
-<<<<<<< HEAD
+
     this.llmProvider = llmProvider || new LLMProvider(this.logger);
 
-=======
-    this.llmProvider =
-      llmProvider || new LLMProvider(this.logger, this.enableCaching);
->>>>>>> b29ac559
     this.apiKey = apiKey ?? process.env.BROWSERBASE_API_KEY;
     this.projectId = projectId ?? process.env.BROWSERBASE_PROJECT_ID;
 
