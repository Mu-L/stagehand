--- conflicted
+++ resolved
@@ -9,31 +9,17 @@
 import { LLMClient } from "./LLMClient";
 import { OpenAIClient } from "./OpenAIClient";
 
-<<<<<<< HEAD
 const modelToProviderMap: { [key in AvailableModel]: ModelProvider } = {
   "gpt-4o": "openai",
   "gpt-4o-mini": "openai",
   "gpt-4o-2024-08-06": "openai",
   "o1-mini": "openai",
   "o1-preview": "openai",
+  "o3-mini": "openai",
   "claude-3-5-sonnet-latest": "anthropic",
   "claude-3-5-sonnet-20240620": "anthropic",
   "claude-3-5-sonnet-20241022": "anthropic",
 };
-=======
-export class LLMProvider {
-  private modelToProviderMap: { [key in AvailableModel]: ModelProvider } = {
-    "gpt-4o": "openai",
-    "gpt-4o-mini": "openai",
-    "gpt-4o-2024-08-06": "openai",
-    "o1-mini": "openai",
-    "o1-preview": "openai",
-    "o3-mini": "openai",
-    "claude-3-5-sonnet-latest": "anthropic",
-    "claude-3-5-sonnet-20240620": "anthropic",
-    "claude-3-5-sonnet-20241022": "anthropic",
-  };
->>>>>>> 2855029e
 
 export class LLMProvider {
   private logger: (message: LogLine) => void;
