--- conflicted
+++ resolved
@@ -2,26 +2,12 @@
 import { AnthropicClient } from "./AnthropicClient";
 import { LLMClient } from "./LLMClient";
 import { LLMCache } from "../cache/LLMCache";
-<<<<<<< HEAD
-import { LogLine } from "../types";
-
-export type AvailableModel =
-  | "gpt-4o"
-  | "gpt-4o-mini"
-  | "gpt-4o-2024-08-06"
-  | "o1-mini"
-  | "o1-preview"
-  | "claude-3-5-sonnet-latest"
-  | "claude-3-5-sonnet-20241022"
-  | "claude-3-5-sonnet-20240620";
-=======
 import { LogLine } from "../../types/log";
 import {
   AvailableModel,
   ModelProvider,
   ClientOptions,
 } from "../../types/model";
->>>>>>> 85483fe0
 
 export class LLMProvider {
   private modelToProviderMap: { [key in AvailableModel]: ModelProvider } = {
