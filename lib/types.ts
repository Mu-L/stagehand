--- conflicted
+++ resolved
@@ -31,16 +31,6 @@
   };
 };
 
-<<<<<<< HEAD
-
-export type TextAnnotation = {
-  text: string;
-  midpoint: { x: number; y: number };
-  midpoint_normalized: { x: number; y: number };
-  width: number;
-  height: number;
-}
-=======
 export type AvailableModel =
   | "gpt-4o"
   | "gpt-4o-mini"
@@ -54,4 +44,12 @@
 export type ClientOptions = OpenAIClientOptions | AnthropicClientOptions;
 
 export type ToolCall = AnthropicTool | OpenAITool;
->>>>>>> e1c5abb0
+
+
+export type TextAnnotation = {
+  text: string;
+  midpoint: { x: number; y: number };
+  midpoint_normalized: { x: number; y: number };
+  width: number;
+  height: number;
+}