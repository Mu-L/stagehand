name: Evals

on:
  pull_request:
    types:
      - opened
      - synchronize
      - labeled

concurrency:
  group: ${{ github.ref }}
  cancel-in-progress: true

env:
  EVAL_MODELS: "gpt-4o,gpt-4o-mini,claude-3-5-sonnet-latest"
  EVAL_CATEGORIES: "observe,act,combination,extract,text_extract"

jobs:
  determine-evals:
    runs-on: ubuntu-latest
    outputs:
      run-extract: ${{ steps.check-labels.outputs.run-extract }}
      run-act: ${{ steps.check-labels.outputs.run-act }}
      run-observe: ${{ steps.check-labels.outputs.run-observe }}
      run-text-extract: ${{ steps.check-labels.outputs.run-text-extract }}
    steps:
      - id: check-labels
        run: |
          # Default to running all tests on main branch
          if [[ "${{ github.ref }}" == "refs/heads/main" ]]; then
            echo "run-extract=true" >> $GITHUB_OUTPUT
            echo "run-act=true" >> $GITHUB_OUTPUT
            echo "run-observe=true" >> $GITHUB_OUTPUT
            echo "run-text-extract=true" >> $GITHUB_OUTPUT
            exit 0
          fi

          # Check for specific labels
          echo "run-extract=${{ contains(github.event.pull_request.labels.*.name, 'extract') }}" >> $GITHUB_OUTPUT
          echo "run-act=${{ contains(github.event.pull_request.labels.*.name, 'act') }}" >> $GITHUB_OUTPUT
          echo "run-observe=${{ contains(github.event.pull_request.labels.*.name, 'observe') }}" >> $GITHUB_OUTPUT
          echo "run-text-extract=${{ contains(github.event.pull_request.labels.*.name, 'text-extract') }}" >> $GITHUB_OUTPUT

  run-lint:
    needs: [determine-evals]
    runs-on: ubuntu-latest
    steps:
      - name: Dummy Lint
        run: echo "Pretend lint completed successfully"

  run-build:
    needs: [run-lint]
    runs-on: ubuntu-latest
    steps:
      - name: Dummy Build
        run: echo "Pretend build completed successfully"

  run-e2e-tests:
    needs: [run-lint, run-build]
    runs-on: ubuntu-latest
    timeout-minutes: 5
    steps:
<<<<<<< HEAD
      - name: Dummy E2E Tests
        run: echo "Pretend E2E tests succeeded"
=======
      - name: Check out repository code
        uses: actions/checkout@v4

      - name: Set up Node.js
        uses: actions/setup-node@v4
        with:
          node-version: "20"

      - name: Install dependencies
        run: npm install --no-frozen-lockfile

      - name: Install Playwright browsers
        run: npm exec playwright install --with-deps

      - name: Build Stagehand
        run: npm run build

      - name: Run E2E Tests (Deterministic Playwright)
        run: npm run e2e
>>>>>>> df20a3ec

  run-e2e-bb-tests:
    needs: [run-e2e-tests]
    runs-on: ubuntu-latest
    timeout-minutes: 5
    if: >
      github.event_name == 'push' ||
      (github.event_name == 'pull_request' && github.event.pull_request.head.repo.full_name == github.repository)
    steps:
<<<<<<< HEAD
      - name: Dummy E2E BB Tests
        run: echo "Pretend E2E BB tests succeeded"
=======
      - name: Check out repository code
        uses: actions/checkout@v4

      - name: Set up Node.js
        uses: actions/setup-node@v4
        with:
          node-version: "20"

      - name: Install dependencies
        run: npm install --no-frozen-lockfile

      - name: Install Playwright browsers
        run: npm exec playwright install --with-deps

      - name: Build Stagehand
        run: npm run build

      - name: Run E2E Tests (browserbase)
        run: npm run e2e:bb
>>>>>>> df20a3ec

  run-combination-evals:
    needs: [run-e2e-bb-tests, determine-evals]
    runs-on: ubuntu-latest
    timeout-minutes: 5
    steps:
<<<<<<< HEAD
      - name: Dummy Combination Eval
        run: |
          echo "Pretending to run combination eval..."
          # Create a dummy eval-summary.json with a PASSING combo score
          cat <<EOF > eval-summary.json
          {
            "experimentName": "dummyCombinationTest",
            "categories": {
              "combination": 85
            }
          }
          EOF
=======
      - name: Check out repository code
        uses: actions/checkout@v4

      - name: Set up Node.js
        uses: actions/setup-node@v4
        with:
          node-version: "20"

      - name: Install dependencies
        run: npm install --no-frozen-lockfile

      - name: Build Stagehand
        run: npm run build

      - name: Install Playwright browsers
        run: npm exec playwright install --with-deps

      - name: Run Combination Evals
        run: npm run evals category combination
>>>>>>> df20a3ec

      - name: Log Combination Evals Performance
        run: |
          if [ ! -f eval-summary.json ]; then
            echo "Eval summary not found for combination category. Failing CI."
            exit 1
          fi

          experimentName=$(jq -r '.experimentName' eval-summary.json)
          combination_score=$(jq '.categories.combination' eval-summary.json)

          echo "Combination category score: ${combination_score}%"
          echo "View results at https://example.com/experiments/${experimentName}"

  run-act-evals:
    needs: [run-combination-evals]
    if: needs.determine-evals.outputs.run-act == 'true'
    runs-on: ubuntu-latest
    timeout-minutes: 5
    concurrency:
      group: labeled-evals-${{ github.job_id }}
      cancel-in-progress: false
    steps:
<<<<<<< HEAD
      - name: Dummy Act Evals
        run: |
          echo "Pretending to run ACT eval..."
          # Create a passing ACT score
          cat <<EOF > eval-summary.json
          {
            "experimentName": "dummyActExp",
            "categories": {
              "act": 82
            }
          }
          EOF
=======
      - name: Check out repository code
        uses: actions/checkout@v4

      - name: Set up Node.js
        uses: actions/setup-node@v4
        with:
          node-version: "20"

      - name: Install dependencies
        run: npm install --no-frozen-lockfile

      - name: Install Playwright browsers
        run: npm exec playwright install --with-deps

      - name: Build Stagehand
        run: npm run build

      - name: Run Act Evals
        run: npm run evals category act
>>>>>>> df20a3ec

      - name: Log Act Evals Performance
        run: |
          if [ ! -f eval-summary.json ]; then
            echo "Eval summary not found for act category. Failing CI."
            exit 1
          fi
          experimentName=$(jq -r '.experimentName' eval-summary.json)
          act_score=$(jq '.categories.act' eval-summary.json)
          echo "Act category score: $act_score%"
          if (( $(echo "$act_score < 80" | bc -l) )); then
            echo "Act category score <80%. Failing CI."
            exit 1
          fi

  run-extract-evals:
    needs: [run-combination-evals]
    if: needs.determine-evals.outputs.run-extract == 'true'
    runs-on: ubuntu-latest
    timeout-minutes: 5
    concurrency:
      group: labeled-evals-${{ github.job_id }}
      cancel-in-progress: false
    steps:
<<<<<<< HEAD
      - name: Step 1 - Dummy Extract (domExtract)
        run: |
          echo "Pretending to run domExtract..."
          cat <<EOF > eval-summary.json
          {
            "experimentName": "dummyExtractDomExp",
            "categories": {
              "extract": 85
            }
          }
          EOF
=======
      - name: Check out repository code
        uses: actions/checkout@v4

      - name: Set up Node.js
        uses: actions/setup-node@v4
        with:
          node-version: "20"

      - name: Install dependencies
        run: npm install --no-frozen-lockfile

      - name: Build Stagehand
        run: npm run build

      - name: Install Playwright browsers
        run: npm exec playwright install --with-deps
>>>>>>> df20a3ec

      - name: Save Extract Dom Results
        run: mv eval-summary.json eval-summary-extract-dom.json

      - name: Step 2 - Dummy Extract (textExtract)
        run: |
          echo "Pretending to run textExtract..."
          cat <<EOF > eval-summary.json
          {
            "experimentName": "dummyExtractTextExp",
            "categories": {
              "extract": 90
            }
          }
          EOF

      - name: Save Extract Text Results
        run: mv eval-summary.json eval-summary-extract-text.json

      - name: Step 3 - Compare Extract Evals
        run: |
          dom_score=$(jq '.categories.extract' eval-summary-extract-dom.json)
          text_score=$(jq '.categories.extract' eval-summary-extract-text.json)
          echo "DomExtract score: $dom_score%"
          echo "TextExtract score: $text_score%"
          if (( $(echo "$dom_score < 80" | bc -l) )); then
            echo "DomExtract <80%. Failing CI."
            exit 1
          fi

  run-text-extract-evals:
    needs: [run-combination-evals]
    if: needs.determine-evals.outputs.run-text-extract == 'true'
    runs-on: ubuntu-latest
    timeout-minutes: 5
    concurrency:
      group: labeled-evals-${{ github.job_id }}
      cancel-in-progress: false
    steps:
      - name: Step 1 - Dummy text_extract (textExtract)
        run: |
          echo "Pretending to run text_extract with textExtract..."
          cat <<EOF > eval-summary.json
          {
            "experimentName": "dummyTextExtractTextExp",
            "categories": {
              "text_extract": 88
            }
          }
          EOF

<<<<<<< HEAD
=======
      - name: Build Stagehand
        run: npm run build

      # 1. Run text_extract category with textExtract first
      - name: Run text_extract Evals (textExtract)
        run: npm run evals category text_extract -- --extract-method=textExtract
>>>>>>> df20a3ec
      - name: Save text_extract Text Results
        run: mv eval-summary.json eval-summary-text_extract-text.json

      - name: Step 2 - Dummy text_extract (domExtract)
        run: |
          echo "Pretending to run text_extract with domExtract..."
          cat <<EOF > eval-summary.json
          {
            "experimentName": "dummyTextExtractDomExp",
            "categories": {
              "text_extract": 93
            }
          }
          EOF

      - name: Save text_extract Dom Results
        run: mv eval-summary.json eval-summary-text_extract-dom.json

      - name: Step 3 - Compare text_extract Evals
        run: |
          text_score=$(jq '.categories.text_extract' eval-summary-text_extract-text.json)
          dom_score=$(jq '.categories.text_extract' eval-summary-text_extract-dom.json)
          echo "TextExtract text_extract score: $text_score%"
          echo "DomExtract text_extract score: $dom_score%"
          if (( $(echo "$text_score < 80" | bc -l) )); then
            echo "textExtract text_extract <80%. Failing CI."
            exit 1
          fi

  run-observe-evals:
    needs: [run-combination-evals]
    if: needs.determine-evals.outputs.run-observe == 'true'
    runs-on: ubuntu-latest
    timeout-minutes: 5
    concurrency:
      group: labeled-evals-${{ github.job_id }}
      cancel-in-progress: false
    steps:
<<<<<<< HEAD
      - name: Dummy Observe Evals
        run: |
          echo "Pretending to run OBSERVE eval..."
          # You can simulate a failing score (e.g. 75) or passing (85)
          observe_score=85
          cat <<EOF > eval-summary.json
          {
            "experimentName": "dummyObserveExp",
            "categories": {
              "observe": $observe_score
            }
          }
          EOF
=======
      - name: Check out repository code
        uses: actions/checkout@v4

      - name: Set up Node.js
        uses: actions/setup-node@v4
        with:
          node-version: "20"

      - name: Install dependencies
        run: npm install --no-frozen-lockfile

      - name: Install Playwright browsers
        run: npm exec playwright install --with-deps

      - name: Build Stagehand
        run: npm run build

      - name: Run Observe Evals
        run: npm run evals category observe
>>>>>>> df20a3ec

      - name: Log Observe Evals Performance
        run: |
          if [ ! -f eval-summary.json ]; then
            echo "Eval summary not found for observe category. Failing CI."
            exit 1
          fi
          experimentName=$(jq -r '.experimentName' eval-summary.json)
          observe_score=$(jq '.categories.observe' eval-summary.json)
          echo "Observe category score: $observe_score%"
          if (( $(echo "$observe_score < 80" | bc -l) )); then
            echo "Observe category score <80%. Failing CI."
            exit 1
          fi<|MERGE_RESOLUTION|>--- conflicted
+++ resolved
@@ -7,13 +7,13 @@
       - synchronize
       - labeled
 
+env:
+  EVAL_MODELS: "gpt-4o,gpt-4o-mini,claude-3-5-sonnet-latest"
+  EVAL_CATEGORIES: "observe,act,combination,extract,text_extract"
+
 concurrency:
   group: ${{ github.ref }}
   cancel-in-progress: true
-
-env:
-  EVAL_MODELS: "gpt-4o,gpt-4o-mini,claude-3-5-sonnet-latest"
-  EVAL_CATEGORIES: "observe,act,combination,extract,text_extract"
 
 jobs:
   determine-evals:
@@ -28,6 +28,7 @@
         run: |
           # Default to running all tests on main branch
           if [[ "${{ github.ref }}" == "refs/heads/main" ]]; then
+            echo "Running all tests for main branch"
             echo "run-extract=true" >> $GITHUB_OUTPUT
             echo "run-act=true" >> $GITHUB_OUTPUT
             echo "run-observe=true" >> $GITHUB_OUTPUT
@@ -42,28 +43,47 @@
           echo "run-text-extract=${{ contains(github.event.pull_request.labels.*.name, 'text-extract') }}" >> $GITHUB_OUTPUT
 
   run-lint:
-    needs: [determine-evals]
-    runs-on: ubuntu-latest
-    steps:
-      - name: Dummy Lint
-        run: echo "Pretend lint completed successfully"
+    runs-on: ubuntu-latest
+    steps:
+      - name: Check out repository code
+        uses: actions/checkout@v4
+
+      - name: Set up Node.js
+        uses: actions/setup-node@v4
+        with:
+          node-version: "20"
+
+      - name: Install dependencies
+        run: npm install --no-frozen-lockfile
+
+      - name: Run Lint
+        run: npm run lint
 
   run-build:
-    needs: [run-lint]
-    runs-on: ubuntu-latest
-    steps:
-      - name: Dummy Build
-        run: echo "Pretend build completed successfully"
+    runs-on: ubuntu-latest
+    steps:
+      - name: Check out repository code
+        uses: actions/checkout@v4
+
+      - name: Set up Node.js
+        uses: actions/setup-node@v4
+        with:
+          node-version: "20"
+
+      - name: Install dependencies
+        run: npm install --no-frozen-lockfile
+
+      - name: Run Build
+        run: npm run build
 
   run-e2e-tests:
     needs: [run-lint, run-build]
     runs-on: ubuntu-latest
-    timeout-minutes: 5
-    steps:
-<<<<<<< HEAD
-      - name: Dummy E2E Tests
-        run: echo "Pretend E2E tests succeeded"
-=======
+    timeout-minutes: 50
+    env:
+      HEADLESS: true
+
+    steps:
       - name: Check out repository code
         uses: actions/checkout@v4
 
@@ -83,20 +103,24 @@
 
       - name: Run E2E Tests (Deterministic Playwright)
         run: npm run e2e
->>>>>>> df20a3ec
 
   run-e2e-bb-tests:
     needs: [run-e2e-tests]
     runs-on: ubuntu-latest
-    timeout-minutes: 5
+    timeout-minutes: 50
+
     if: >
       github.event_name == 'push' ||
       (github.event_name == 'pull_request' && github.event.pull_request.head.repo.full_name == github.repository)
-    steps:
-<<<<<<< HEAD
-      - name: Dummy E2E BB Tests
-        run: echo "Pretend E2E BB tests succeeded"
-=======
+
+    env:
+      OPENAI_API_KEY: ${{ secrets.OPENAI_API_KEY }}
+      ANTHROPIC_API_KEY: ${{ secrets.ANTHROPIC_API_KEY }}
+      BROWSERBASE_API_KEY: ${{ secrets.BROWSERBASE_API_KEY }}
+      BROWSERBASE_PROJECT_ID: ${{ secrets.BROWSERBASE_PROJECT_ID }}
+      HEADLESS: true
+
+    steps:
       - name: Check out repository code
         uses: actions/checkout@v4
 
@@ -116,27 +140,21 @@
 
       - name: Run E2E Tests (browserbase)
         run: npm run e2e:bb
->>>>>>> df20a3ec
 
   run-combination-evals:
-    needs: [run-e2e-bb-tests, determine-evals]
-    runs-on: ubuntu-latest
-    timeout-minutes: 5
-    steps:
-<<<<<<< HEAD
-      - name: Dummy Combination Eval
-        run: |
-          echo "Pretending to run combination eval..."
-          # Create a dummy eval-summary.json with a PASSING combo score
-          cat <<EOF > eval-summary.json
-          {
-            "experimentName": "dummyCombinationTest",
-            "categories": {
-              "combination": 85
-            }
-          }
-          EOF
-=======
+    needs: [run-e2e-bb-tests, run-e2e-tests, determine-evals]
+    runs-on: ubuntu-latest
+    timeout-minutes: 40
+    env:
+      OPENAI_API_KEY: ${{ secrets.OPENAI_API_KEY }}
+      ANTHROPIC_API_KEY: ${{ secrets.ANTHROPIC_API_KEY }}
+      BRAINTRUST_API_KEY: ${{ secrets.BRAINTRUST_API_KEY }}
+      BROWSERBASE_API_KEY: ${{ secrets.BROWSERBASE_API_KEY }}
+      BROWSERBASE_PROJECT_ID: ${{ secrets.BROWSERBASE_PROJECT_ID }}
+      HEADLESS: true
+      EVAL_ENV: browserbase
+
+    steps:
       - name: Check out repository code
         uses: actions/checkout@v4
 
@@ -156,44 +174,38 @@
 
       - name: Run Combination Evals
         run: npm run evals category combination
->>>>>>> df20a3ec
 
       - name: Log Combination Evals Performance
         run: |
-          if [ ! -f eval-summary.json ]; then
+          experimentName=$(jq -r '.experimentName' eval-summary.json)
+          echo "View results at https://www.braintrust.dev/app/Browserbase/p/stagehand/experiments/${experimentName}"
+          if [ -f eval-summary.json ]; then
+            combination_score=$(jq '.categories.combination' eval-summary.json)
+            echo "Combination category score: $combination_score%"
+            exit 0
+          else
             echo "Eval summary not found for combination category. Failing CI."
             exit 1
           fi
 
-          experimentName=$(jq -r '.experimentName' eval-summary.json)
-          combination_score=$(jq '.categories.combination' eval-summary.json)
-
-          echo "Combination category score: ${combination_score}%"
-          echo "View results at https://example.com/experiments/${experimentName}"
-
   run-act-evals:
-    needs: [run-combination-evals]
+    needs: [run-e2e-tests, determine-evals, run-combination-evals]
     if: needs.determine-evals.outputs.run-act == 'true'
     runs-on: ubuntu-latest
-    timeout-minutes: 5
+    timeout-minutes: 25
     concurrency:
-      group: labeled-evals-${{ github.job_id }}
-      cancel-in-progress: false
-    steps:
-<<<<<<< HEAD
-      - name: Dummy Act Evals
-        run: |
-          echo "Pretending to run ACT eval..."
-          # Create a passing ACT score
-          cat <<EOF > eval-summary.json
-          {
-            "experimentName": "dummyActExp",
-            "categories": {
-              "act": 82
-            }
-          }
-          EOF
-=======
+      group: evals-${{ github.run_id }}
+      cancel-in-progress: true
+    env:
+      OPENAI_API_KEY: ${{ secrets.OPENAI_API_KEY }}
+      ANTHROPIC_API_KEY: ${{ secrets.ANTHROPIC_API_KEY }}
+      BRAINTRUST_API_KEY: ${{ secrets.BRAINTRUST_API_KEY }}
+      BROWSERBASE_API_KEY: ${{ secrets.BROWSERBASE_API_KEY }}
+      BROWSERBASE_PROJECT_ID: ${{ secrets.BROWSERBASE_PROJECT_ID }}
+      HEADLESS: true
+      EVAL_ENV: browserbase
+
+    steps:
       - name: Check out repository code
         uses: actions/checkout@v4
 
@@ -213,174 +225,171 @@
 
       - name: Run Act Evals
         run: npm run evals category act
->>>>>>> df20a3ec
 
       - name: Log Act Evals Performance
         run: |
-          if [ ! -f eval-summary.json ]; then
+          experimentName=$(jq -r '.experimentName' eval-summary.json)
+          echo "View results at https://www.braintrust.dev/app/Browserbase/p/stagehand/experiments/${experimentName}"
+          if [ -f eval-summary.json ]; then
+            act_score=$(jq '.categories.act' eval-summary.json)
+            echo "Act category score: $act_score%"
+            if (( $(echo "$act_score < 80" | bc -l) )); then
+              echo "Act category score is below 80%. Failing CI."
+              exit 1
+            fi
+          else
             echo "Eval summary not found for act category. Failing CI."
             exit 1
           fi
-          experimentName=$(jq -r '.experimentName' eval-summary.json)
-          act_score=$(jq '.categories.act' eval-summary.json)
-          echo "Act category score: $act_score%"
-          if (( $(echo "$act_score < 80" | bc -l) )); then
-            echo "Act category score <80%. Failing CI."
+
+  run-extract-evals:
+    needs: [run-e2e-tests, determine-evals, run-combination-evals]
+    if: needs.determine-evals.outputs.run-extract == 'true'
+    runs-on: ubuntu-latest
+    timeout-minutes: 50
+    concurrency:
+      group: evals-${{ github.run_id }}
+      cancel-in-progress: true
+    env:
+      OPENAI_API_KEY: ${{ secrets.OPENAI_API_KEY }}
+      ANTHROPIC_API_KEY: ${{ secrets.ANTHROPIC_API_KEY }}
+      BRAINTRUST_API_KEY: ${{ secrets.BRAINTRUST_API_KEY }}
+      BROWSERBASE_API_KEY: ${{ secrets.BROWSERBASE_API_KEY }}
+      BROWSERBASE_PROJECT_ID: ${{ secrets.BROWSERBASE_PROJECT_ID }}
+      HEADLESS: true
+      EVAL_ENV: browserbase
+    steps:
+      - name: Check out repository code
+        uses: actions/checkout@v4
+
+      - name: Set up Node.js
+        uses: actions/setup-node@v4
+        with:
+          node-version: "20"
+
+      - name: Install dependencies
+        run: npm install --no-frozen-lockfile
+
+      - name: Build Stagehand
+        run: npm run build
+
+      - name: Install Playwright browsers
+        run: npm exec playwright install --with-deps
+
+      # 1. Run extract category with domExtract
+      - name: Run Extract Evals (domExtract)
+        run: npm run evals category extract -- --extract-method=domExtract
+      - name: Save Extract Dom Results
+        run: mv eval-summary.json eval-summary-extract-dom.json
+
+      # 2. Once domExtract finishes, run extract category with textExtract
+      - name: Run Extract Evals (textExtract)
+        run: npm run evals category extract -- --extract-method=textExtract
+      - name: Save Extract Text Results
+        run: mv eval-summary.json eval-summary-extract-text.json
+
+      # 3. Log and Compare Extract Evals Performance
+      - name: Log and Compare Extract Evals Performance
+        run: |
+          experimentNameDom=$(jq -r '.experimentName' eval-summary-extract-dom.json)
+          dom_score=$(jq '.categories.extract' eval-summary-extract-dom.json)
+          echo "DomExtract Extract category score: $dom_score%"
+          echo "View domExtract results: https://www.braintrust.dev/app/Browserbase/p/stagehand/experiments/${experimentNameDom}"
+
+          experimentNameText=$(jq -r '.experimentName' eval-summary-extract-text.json)
+          text_score=$(jq '.categories.extract' eval-summary-extract-text.json)
+          echo "TextExtract Extract category score: $text_score%"
+          echo "View textExtract results: https://www.braintrust.dev/app/Browserbase/p/stagehand/experiments/${experimentNameText}"
+
+          # 4. If domExtract <80% fail CI
+          if (( $(echo "$dom_score < 80" | bc -l) )); then
+            echo "DomExtract extract category score is below 80%. Failing CI."
             exit 1
           fi
 
-  run-extract-evals:
-    needs: [run-combination-evals]
-    if: needs.determine-evals.outputs.run-extract == 'true'
-    runs-on: ubuntu-latest
-    timeout-minutes: 5
+  run-text-extract-evals:
+    needs: [run-e2e-tests, determine-evals, run-combination-evals]
+    if: needs.determine-evals.outputs.run-text-extract == 'true'
+    runs-on: ubuntu-latest
+    timeout-minutes: 120
     concurrency:
-      group: labeled-evals-${{ github.job_id }}
-      cancel-in-progress: false
-    steps:
-<<<<<<< HEAD
-      - name: Step 1 - Dummy Extract (domExtract)
-        run: |
-          echo "Pretending to run domExtract..."
-          cat <<EOF > eval-summary.json
-          {
-            "experimentName": "dummyExtractDomExp",
-            "categories": {
-              "extract": 85
-            }
-          }
-          EOF
-=======
-      - name: Check out repository code
-        uses: actions/checkout@v4
-
-      - name: Set up Node.js
-        uses: actions/setup-node@v4
-        with:
-          node-version: "20"
-
-      - name: Install dependencies
-        run: npm install --no-frozen-lockfile
-
-      - name: Build Stagehand
-        run: npm run build
-
-      - name: Install Playwright browsers
-        run: npm exec playwright install --with-deps
->>>>>>> df20a3ec
-
-      - name: Save Extract Dom Results
-        run: mv eval-summary.json eval-summary-extract-dom.json
-
-      - name: Step 2 - Dummy Extract (textExtract)
-        run: |
-          echo "Pretending to run textExtract..."
-          cat <<EOF > eval-summary.json
-          {
-            "experimentName": "dummyExtractTextExp",
-            "categories": {
-              "extract": 90
-            }
-          }
-          EOF
-
-      - name: Save Extract Text Results
-        run: mv eval-summary.json eval-summary-extract-text.json
-
-      - name: Step 3 - Compare Extract Evals
-        run: |
-          dom_score=$(jq '.categories.extract' eval-summary-extract-dom.json)
-          text_score=$(jq '.categories.extract' eval-summary-extract-text.json)
-          echo "DomExtract score: $dom_score%"
-          echo "TextExtract score: $text_score%"
-          if (( $(echo "$dom_score < 80" | bc -l) )); then
-            echo "DomExtract <80%. Failing CI."
-            exit 1
-          fi
-
-  run-text-extract-evals:
-    needs: [run-combination-evals]
-    if: needs.determine-evals.outputs.run-text-extract == 'true'
-    runs-on: ubuntu-latest
-    timeout-minutes: 5
-    concurrency:
-      group: labeled-evals-${{ github.job_id }}
-      cancel-in-progress: false
-    steps:
-      - name: Step 1 - Dummy text_extract (textExtract)
-        run: |
-          echo "Pretending to run text_extract with textExtract..."
-          cat <<EOF > eval-summary.json
-          {
-            "experimentName": "dummyTextExtractTextExp",
-            "categories": {
-              "text_extract": 88
-            }
-          }
-          EOF
-
-<<<<<<< HEAD
-=======
+      group: evals-${{ github.run_id }}
+      cancel-in-progress: true
+    env:
+      OPENAI_API_KEY: ${{ secrets.OPENAI_API_KEY }}
+      ANTHROPIC_API_KEY: ${{ secrets.ANTHROPIC_API_KEY }}
+      BRAINTRUST_API_KEY: ${{ secrets.BRAINTRUST_API_KEY }}
+      BROWSERBASE_API_KEY: ${{ secrets.BROWSERBASE_API_KEY }}
+      BROWSERBASE_PROJECT_ID: ${{ secrets.BROWSERBASE_PROJECT_ID }}
+      HEADLESS: true
+      EVAL_ENV: browserbase
+    steps:
+      - name: Check out repository code
+        uses: actions/checkout@v4
+
+      - name: Set up Node.js
+        uses: actions/setup-node@v4
+        with:
+          node-version: "20"
+
+      - name: Install dependencies
+        run: npm install --no-frozen-lockfile
+
+      - name: Install Playwright browsers
+        run: npm exec playwright install --with-deps
+
       - name: Build Stagehand
         run: npm run build
 
       # 1. Run text_extract category with textExtract first
       - name: Run text_extract Evals (textExtract)
         run: npm run evals category text_extract -- --extract-method=textExtract
->>>>>>> df20a3ec
       - name: Save text_extract Text Results
         run: mv eval-summary.json eval-summary-text_extract-text.json
 
-      - name: Step 2 - Dummy text_extract (domExtract)
-        run: |
-          echo "Pretending to run text_extract with domExtract..."
-          cat <<EOF > eval-summary.json
-          {
-            "experimentName": "dummyTextExtractDomExp",
-            "categories": {
-              "text_extract": 93
-            }
-          }
-          EOF
-
+      # 2. Then run text_extract category with domExtract
+      - name: Run text_extract Evals (domExtract)
+        run: npm run evals category text_extract -- --extract-method=domExtract
       - name: Save text_extract Dom Results
         run: mv eval-summary.json eval-summary-text_extract-dom.json
 
-      - name: Step 3 - Compare text_extract Evals
-        run: |
+      # 3. Log and Compare text_extract Evals Performance
+      - name: Log and Compare text_extract Evals Performance
+        run: |
+          experimentNameText=$(jq -r '.experimentName' eval-summary-text_extract-text.json)
           text_score=$(jq '.categories.text_extract' eval-summary-text_extract-text.json)
+          echo "TextExtract text_extract category score: $text_score%"
+          echo "View textExtract results: https://www.braintrust.dev/app/Browserbase/p/stagehand/experiments/${experimentNameText}"
+
+          experimentNameDom=$(jq -r '.experimentName' eval-summary-text_extract-dom.json)
           dom_score=$(jq '.categories.text_extract' eval-summary-text_extract-dom.json)
-          echo "TextExtract text_extract score: $text_score%"
-          echo "DomExtract text_extract score: $dom_score%"
+          echo "DomExtract text_extract category score: $dom_score%"
+          echo "View domExtract results: https://www.braintrust.dev/app/Browserbase/p/stagehand/experiments/${experimentNameDom}"
+
+          # 4. If textExtract (for text_extract category) <80% fail CI
           if (( $(echo "$text_score < 80" | bc -l) )); then
-            echo "textExtract text_extract <80%. Failing CI."
+            echo "textExtract text_extract category score is below 80%. Failing CI."
             exit 1
           fi
 
   run-observe-evals:
-    needs: [run-combination-evals]
+    needs: [run-e2e-tests, determine-evals, run-combination-evals]
     if: needs.determine-evals.outputs.run-observe == 'true'
     runs-on: ubuntu-latest
-    timeout-minutes: 5
+    timeout-minutes: 25
     concurrency:
-      group: labeled-evals-${{ github.job_id }}
-      cancel-in-progress: false
-    steps:
-<<<<<<< HEAD
-      - name: Dummy Observe Evals
-        run: |
-          echo "Pretending to run OBSERVE eval..."
-          # You can simulate a failing score (e.g. 75) or passing (85)
-          observe_score=85
-          cat <<EOF > eval-summary.json
-          {
-            "experimentName": "dummyObserveExp",
-            "categories": {
-              "observe": $observe_score
-            }
-          }
-          EOF
-=======
+      group: evals-${{ github.run_id }}
+      cancel-in-progress: true
+    env:
+      OPENAI_API_KEY: ${{ secrets.OPENAI_API_KEY }}
+      ANTHROPIC_API_KEY: ${{ secrets.ANTHROPIC_API_KEY }}
+      BRAINTRUST_API_KEY: ${{ secrets.BRAINTRUST_API_KEY }}
+      BROWSERBASE_API_KEY: ${{ secrets.BROWSERBASE_API_KEY }}
+      BROWSERBASE_PROJECT_ID: ${{ secrets.BROWSERBASE_PROJECT_ID }}
+      HEADLESS: true
+      EVAL_ENV: browserbase
+
+    steps:
       - name: Check out repository code
         uses: actions/checkout@v4
 
@@ -400,18 +409,19 @@
 
       - name: Run Observe Evals
         run: npm run evals category observe
->>>>>>> df20a3ec
 
       - name: Log Observe Evals Performance
         run: |
-          if [ ! -f eval-summary.json ]; then
+          experimentName=$(jq -r '.experimentName' eval-summary.json)
+          echo "View results at https://www.braintrust.dev/app/Browserbase/p/stagehand/experiments/${experimentName}"
+          if [ -f eval-summary.json ]; then
+            observe_score=$(jq '.categories.observe' eval-summary.json)
+            echo "Observe category score: $observe_score%"
+            if (( $(echo "$observe_score < 80" | bc -l) )); then
+              echo "Observe category score is below 80%. Failing CI."
+              exit 1
+            fi
+          else
             echo "Eval summary not found for observe category. Failing CI."
             exit 1
-          fi
-          experimentName=$(jq -r '.experimentName' eval-summary.json)
-          observe_score=$(jq '.categories.observe' eval-summary.json)
-          echo "Observe category score: $observe_score%"
-          if (( $(echo "$observe_score < 80" | bc -l) )); then
-            echo "Observe category score <80%. Failing CI."
-            exit 1
           fi